--- conflicted
+++ resolved
@@ -1,9 +1,5 @@
-<<<<<<< HEAD
 __version__ = "1.8.0"
-=======
-__version__ = "1.7.11"
 
->>>>>>> 60fe8044
 
 if __name__ == "__main__":
     print(__version__)