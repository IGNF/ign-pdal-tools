<<<<<<< HEAD

# 1.8.0
- remove add_points_in_las.py (replaced by add_points_in_pointcloud.py)
- colorization :
  - orthophotos can be downloaded by blocks and merged, in order for requests to match the maximum download size of the geoplateforme.
  - force image min/max to match full pixel values

=======
>>>>>>> 60fe8044
# 1.7.11
- Fix bug  "add_points_in_pointcloud.py" : keep all dimension (ex. intensity, etc.) from input pointcloud

# 1.7.10
- Add function to add lines 2.5D (.GeoJSON or .shp) in pointcloud (.LAZ / .LAS)
- Update function to add points (.GeoJSON) in pointcloud: let Z be parametrized

# 1.7.9
- color: handle all request exceptions

# 1.7.8
- Update dependency versions
- make count_occurences usable as a package
- add_points_to_pointcloud does not raise an error when there is no point in the tile

# 1.7.7
- Add parameters and "main" to function "add points (.GeoJSON) in pointcloud (.LAZ / .LAS)"

# 1.7.6
- Add function to add points (.GeoJSON) in pointcloud (.LAZ / .LAS)

# 1.7.5
- Add tools to get tile origin from various point cloud data types (las file, numpy array, min/max values)
- Raise more explicit error when looking a tile origin when the data width is smaller than the buffer size
- Add method to add points from vector files (ex : shp, geojson, ...) inside las

# 1.7.4
- Color: fix images bbox to prevent in edge cases where points were at the edge of the last pixel
- Add possibility to remove points of some classes in standardize

# 1.7.3
- Add method to get a point cloud origin

# 1.7.2
- Add possibility to select extra dimensions to keep in standardization

# 1.7.1
Same as 1.7.0 (new tag needed to publish on pypi due to incorrect package handling)

# 1.7.0
- las_remove_dimension: new tool to remove one or many dimensions
- deploy on ghcr.io instead of dockerhub
- Add tools to run functions on buffered las:
  - update create_las_with_buffer to enable saving which points are from the central las on a new dimension
  - add a remove_points_from_buffer to remove the points that have this new dimension not set to 1
  - add a decorator to run a function on a buffered las and return an output las only with the points from the original input

# 1.6.0
- color: choose streams for RGB colorization, and IRC colorization (doc https://geoservices.ign.fr/services-web-experts-ortho)
- color: detect white images.

# 1.5.2
- refactor tool to propagate header infos from one pipeline to another to use it by itself

# 1.5.1
- fix add_buffer: propagate header infos from input to the output
- update pdal.Writer params to make sure input format is forwarded except for the specified parameters
- add test for colorization with epsg != 2154

# 1.5.0
- switch colorisation source from Geoportail to Geoplateforme
- use absolute value comparison in tests
- linting / add pre-commits
- upgrade python version to 3.11
- replace `pdal info --metadata` subprocess by a python command (used in the `color` module in particular)

# 1.4.1
- fix copy_and_hack_decorator (was not returning the decorated function output)

# 1.4.0
- count_occurences / replace_value: add copy_and_hack decorator to run on tscan output files
- Update to pdal 2.6+ to better handle classification values and flags in replace_attribute_in_las
(was treating values over 31 as {classification under 31 + flag} even when saving to LAS 1.4)

# 1.3.1
- fix color: ensure that tmp orthoimages are deleted after use by using the namedTemporaryFile properly.

# 1.3.0
- color: support colorization for <0.2m clouds (including height=0/width=0)
- color: ceil width/height to have a bbox that contains all points

# 1.2.1
- fix cicd_full github action: deployment was triggered on pushing to dev instead of master only

# 1.2.0
- color: keep downloaded orthoimages by returning them to make them stay in execution scope

# 1.1.1
- unlock: fix main
- tests:
  - add geoportail marker to skip tests relying on geoportail (they are now played on PR to the master branch only)
  - bugfix on standardization test file path

# 1.1.0
- standardization: handle malformed laz input ("Global encoding WKT flag not set for point format 6 - 10")
- color: extract unlock module from colorization and rename colorization function

# 1.0.0
- first public version
- docker: Use staged build to reduce docker image size
- add continuous integration with github actions

# v0.5.6
- makefile: run "clean" before "build" (build the library) in order for the CI to remove old versions of the library

# v0.5.5
- standardisation: set offset to 0

# v0.5.4
- standardisation: fix warnings displayed when using lasinfo (LasTools). Use las2las to save the las again

# v0.5.3
- add_buffer/merge: use filename to get tile extent

# v0.5.2 :
- jenkins script: handle errors
- docker: inherit of an image based on Mamba instead of Conda (mamba is faster than conda to fetch dependencies)
- continuous integration (jenkins): build the docker image and publish on our private repo when merging on master

# v0.5.1
- standardisation : parallelize occurences count

# v0.5.0
- docker: option no-capture-output
- standardisation : add a module to enforce format for a las/laz file
- standardisation : add a module to count occurences for an attribute in a batch of las/laz file
- standardisation : add a module to replace the values of an attribute in a las/laz file

# v0.4.2
standardisation
stitching<|MERGE_RESOLUTION|>--- conflicted
+++ resolved
@@ -1,13 +1,9 @@
-<<<<<<< HEAD
-
 # 1.8.0
 - remove add_points_in_las.py (replaced by add_points_in_pointcloud.py)
 - colorization :
   - orthophotos can be downloaded by blocks and merged, in order for requests to match the maximum download size of the geoplateforme.
   - force image min/max to match full pixel values
 
-=======
->>>>>>> 60fe8044
 # 1.7.11
 - Fix bug  "add_points_in_pointcloud.py" : keep all dimension (ex. intensity, etc.) from input pointcloud
 
